--- conflicted
+++ resolved
@@ -8,10 +8,6 @@
 Tests for `cookiecutter.compat` module.
 """
 
-<<<<<<< HEAD
-import unittest
-=======
->>>>>>> dc6d9ec7
 from cookiecutter.compat import which
 
 
